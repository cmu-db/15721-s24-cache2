extern crate fern;
extern crate log;
use crate::storage::mock_storage_connector::MockS3StorageConnector;
use crate::storage::s3_storage_connector::S3StorageConnector;
use crate::storage::storage_connector::StorageConnector;
use crate::util::hash;
use rocket::State;
use rocket::{get, post, routes, Rocket};
use std::path::PathBuf;
use std::sync::Arc;

use crate::cache::{self, ConcurrentDiskCache};

#[get("/")]
fn health_check() -> &'static str {
    "Healthy\n"
}

#[get("/stats")]
async fn cache_stats(cache: &State<Arc<ConcurrentDiskCache>>) -> String {
    cache.get_stats().await
}

#[get("/s3/<uid..>")]
async fn get_file(
    uid: PathBuf,
    cache: &State<Arc<ConcurrentDiskCache>>,
    s3_connectors: &State<Vec<Arc<dyn StorageConnector + Send + Sync>>>,
) -> cache::GetFileResult {
    let uid_str = uid.to_string_lossy().to_string(); // Convert PathBuf to String correctly
    let index = hash(&uid_str) % s3_connectors.len(); // Use the converted string
    let s3_connector = &s3_connectors[index];

    cache
        .inner()
        .clone()
        .get_file(PathBuf::from(uid_str), s3_connector.clone()) // Use PathBuf from string
        .await
}

#[post("/clear")]
async fn clear(cache: &State<Arc<ConcurrentDiskCache>>) -> String {
    cache.inner().clone().empty().await;
    String::from("cleared")
}

pub struct ServerNode {
    pub cache_manager: Arc<ConcurrentDiskCache>,
    pub s3_connectors: Vec<Arc<dyn StorageConnector + Send + Sync>>,
    config: ServerConfig,
}

pub struct ServerConfig {
    pub server_ip: String,
    pub redis_port: u16,
    pub cache_dir: String,
    pub bucket: Option<String>,
    pub region_name: Option<String>,
    pub access_key: Option<String>,
    pub secret_key: Option<String>,
    pub use_mock_s3_endpoint: Option<String>,
    pub max_size: u64,
    pub bucket_size: u64,
}

impl ServerNode {
    pub fn new(config: ServerConfig) -> Self {
        let mut s3_connectors = Vec::new();
        for _ in 0..config.bucket_size {
            let s3_connector: Arc<dyn StorageConnector + Send + Sync> =
                if config.use_mock_s3_endpoint.is_some() {
                    println!("Using Mock S3 Storage Connector.");
                    Arc::new(MockS3StorageConnector::new(
                        config.use_mock_s3_endpoint.clone().unwrap(),
                    ))
                } else {
                    println!("Using Real S3 Storage Connector.");
                    Arc::new(S3StorageConnector::new(
                        config.bucket.clone().unwrap(),
                        config.region_name.clone().unwrap(),
                        config.access_key.clone().unwrap(),
                        config.secret_key.clone().unwrap(),
                    ))
                };
            s3_connectors.push(s3_connector);
        }

        let cache_manager = Arc::new(ConcurrentDiskCache::new(
            PathBuf::from(&config.cache_dir),
<<<<<<< HEAD
            6, // [TODO] make this configurable
            vec![format!(
                "redis://{}:{}",
                config.server_ip, config.redis_port
            )],
=======
            config.max_size,
            config.bucket_size,
            vec![format!("redis://0.0.0.0:{}", config.redis_port)],
>>>>>>> 26b2bda4
            config.redis_port,
        ));
        ServerNode {
            cache_manager,
            s3_connectors,
            config,
        }
    }
    pub fn build(&self) -> Rocket<rocket::Build> {
        let rocket_port = cache::PORT_OFFSET_TO_WEB_SERVER + self.config.redis_port;
        let cache_state = self.cache_manager.clone();
        let s3_connector_state = self.s3_connectors.clone(); // Now cloning the vector of connectors
        rocket::build()
            .configure(
                rocket::Config::figment()
                    .merge(("address", &self.config.server_ip))
                    .merge(("port", rocket_port)),
            )
            .manage(cache_state)
            .manage(s3_connector_state)
            .mount("/", routes![health_check, get_file, cache_stats, clear])
    }
}<|MERGE_RESOLUTION|>--- conflicted
+++ resolved
@@ -87,17 +87,9 @@
 
         let cache_manager = Arc::new(ConcurrentDiskCache::new(
             PathBuf::from(&config.cache_dir),
-<<<<<<< HEAD
-            6, // [TODO] make this configurable
-            vec![format!(
-                "redis://{}:{}",
-                config.server_ip, config.redis_port
-            )],
-=======
             config.max_size,
             config.bucket_size,
             vec![format!("redis://0.0.0.0:{}", config.redis_port)],
->>>>>>> 26b2bda4
             config.redis_port,
         ));
         ServerNode {
