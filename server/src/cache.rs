use rocket::fs::NamedFile;
use std::collections::{HashMap, VecDeque};
use std::fs;
use std::io::Result as IoResult;
use std::path::{Path, PathBuf};
<<<<<<< HEAD
use std::sync::Arc;
use tokio::sync::Mutex;
=======
use log::{info};
>>>>>>> 6b1fa98f

pub struct DiskCache {
    cache_dir: PathBuf,
    max_size: u64,
    current_size: u64,
    access_order: VecDeque<String>, // Track access order for LRU eviction
    cache_contents: HashMap<String, u64>, // Simulate file size, could be more complex metadata
}

<<<<<<< HEAD
impl DiskCache {
    pub fn new(cache_dir: PathBuf, max_size: u64) -> Arc<Mutex<Self>> {
        let current_size = 0; // Start with an empty cache for simplicity
        Arc::new(Mutex::new(Self {
            cache_dir,
            max_size,
            current_size,
            access_order: VecDeque::new(),
            cache_contents: HashMap::new(),
        }))
    }

    pub async fn get_file(cache: Arc<Mutex<Self>>, file_name: &Path) -> Option<NamedFile> {
        let mut cache = cache.lock().await;
        let file_name_str = file_name.to_str().unwrap_or_default().to_string();

        // If file is in cache, update its access position
        if cache.cache_contents.contains_key(&file_name_str) {
            cache.update_access(&file_name_str);
            let cache_file_path = cache.cache_dir.join(file_name);
            return NamedFile::open(cache_file_path).await.ok();
        }

        // Load from "S3", simulate adding to cache
        let s3_file_path = Path::new("S3/").join(file_name);
        if s3_file_path.exists() {
            // Before adding the new file, ensure there's enough space
            cache.ensure_capacity().await;
            if let Ok(_) = cache.add_file_to_cache(&s3_file_path).await {
                // Simulate file size for demonstration
                let file_size = 1; // Assume each file has size 1 for simplicity
                cache.current_size += file_size;
                cache.cache_contents.insert(file_name_str.clone(), file_size);
                cache.access_order.push_back(file_name_str);
            }
            return NamedFile::open(s3_file_path).await.ok();
=======
pub struct CacheServer{
    conn: redis::Connection
}

impl FileUid {
    pub fn from_path(path: PathBuf) -> FileUid {
        FileUid {
            file_name: path
>>>>>>> 6b1fa98f
        }

        None
    }

<<<<<<< HEAD
    async fn add_file_to_cache(&mut self, file_path: &Path) -> IoResult<()> {
        let target_path = self.cache_dir.join(file_path.file_name().unwrap());
        fs::copy(file_path, &target_path)?;
        Ok(())
    }

    async fn ensure_capacity(&mut self) {
        // Trigger eviction if the cache is full or over its capacity
        while self.current_size >= self.max_size && !self.access_order.is_empty() {
            if let Some(evicted_file_name) = self.access_order.pop_front() {
                let evicted_path = self.cache_dir.join(&evicted_file_name);
                match fs::metadata(&evicted_path) {
                    Ok(metadata) => {
                        let file_size = metadata.len();
                        if let Ok(_) = fs::remove_file(&evicted_path) {
                            // Ensure the cache size is reduced by the actual size of the evicted file
                            self.current_size -= 1;
                            self.cache_contents.remove(&evicted_file_name);
                            println!("Evicted file: {}", evicted_file_name);
                        } else {
                            eprintln!("Failed to delete file: {}", evicted_path.display());
                        }
                    },
                    Err(e) => eprintln!("Failed to get metadata for file: {}. Error: {}", evicted_path.display(), e),
                }
            }
        }
    }

    // Update a file's position in the access order
    fn update_access(&mut self, file_name: &String) {
        self.access_order.retain(|x| x != file_name);
        self.access_order.push_back(file_name.clone());
    }

    pub async fn get_stats(cache: Arc<Mutex<Self>>) -> HashMap<String, u64> {
        let cache = cache.lock().await;
        let mut stats = HashMap::new();
        stats.insert("current_size".to_string(), cache.current_size);
        stats.insert("max_size".to_string(), cache.max_size);
        stats.insert("cache_entries".to_string(), cache.cache_contents.len() as u64);
        stats
    }

    pub async fn set_max_size(cache: Arc<Mutex<Self>>, new_size: u64) {
        let mut cache = cache.lock().await;
        cache.max_size = new_size;
        // Optionally trigger capacity enforcement immediately
        Self::ensure_capacity(&mut *cache).await;
    }
=======
impl CacheServer{
    pub fn new(addr: &str) -> Result<Self, redis::RedisError> {
        let client = redis::Client::open(addr)?;
        let conn = client.get_connection()?;
        info!("Connected with server {}", addr);
        Ok(CacheServer {
            conn
        })
    }
    pub async fn request_file(&self, uid: FileUid) -> Option<NamedFile> {
            /* [DEBUG USE] "data/" is tmp dummy directory */
            NamedFile::open(Path::new("debug_data/").join(uid.file_name)).await.ok()
        } 
        /* [TODO] check if <uid> file exist on local disk */

        /* [TODO] if <uid> doesn't exist, fetch from cloud storage */
>>>>>>> 6b1fa98f
}<|MERGE_RESOLUTION|>--- conflicted
+++ resolved
@@ -3,12 +3,11 @@
 use std::fs;
 use std::io::Result as IoResult;
 use std::path::{Path, PathBuf};
-<<<<<<< HEAD
 use std::sync::Arc;
 use tokio::sync::Mutex;
-=======
 use log::{info};
->>>>>>> 6b1fa98f
+
+pub type FileUid = String;
 
 pub struct DiskCache {
     cache_dir: PathBuf,
@@ -18,7 +17,6 @@
     cache_contents: HashMap<String, u64>, // Simulate file size, could be more complex metadata
 }
 
-<<<<<<< HEAD
 impl DiskCache {
     pub fn new(cache_dir: PathBuf, max_size: u64) -> Arc<Mutex<Self>> {
         let current_size = 0; // Start with an empty cache for simplicity
@@ -37,6 +35,7 @@
 
         // If file is in cache, update its access position
         if cache.cache_contents.contains_key(&file_name_str) {
+            info!("cache hit! ({})", &file_name_str);
             cache.update_access(&file_name_str);
             let cache_file_path = cache.cache_dir.join(file_name);
             return NamedFile::open(cache_file_path).await.ok();
@@ -45,6 +44,7 @@
         // Load from "S3", simulate adding to cache
         let s3_file_path = Path::new("S3/").join(file_name);
         if s3_file_path.exists() {
+            info!("fetch from S3 ({})", &file_name_str);
             // Before adding the new file, ensure there's enough space
             cache.ensure_capacity().await;
             if let Ok(_) = cache.add_file_to_cache(&s3_file_path).await {
@@ -55,22 +55,11 @@
                 cache.access_order.push_back(file_name_str);
             }
             return NamedFile::open(s3_file_path).await.ok();
-=======
-pub struct CacheServer{
-    conn: redis::Connection
-}
-
-impl FileUid {
-    pub fn from_path(path: PathBuf) -> FileUid {
-        FileUid {
-            file_name: path
->>>>>>> 6b1fa98f
         }
 
         None
     }
 
-<<<<<<< HEAD
     async fn add_file_to_cache(&mut self, file_path: &Path) -> IoResult<()> {
         let target_path = self.cache_dir.join(file_path.file_name().unwrap());
         fs::copy(file_path, &target_path)?;
@@ -99,7 +88,6 @@
             }
         }
     }
-
     // Update a file's position in the access order
     fn update_access(&mut self, file_name: &String) {
         self.access_order.retain(|x| x != file_name);
@@ -121,22 +109,25 @@
         // Optionally trigger capacity enforcement immediately
         Self::ensure_capacity(&mut *cache).await;
     }
-=======
-impl CacheServer{
+}
+pub struct RedisServer{
+    conn: redis::Connection
+}
+
+
+impl RedisServer{
     pub fn new(addr: &str) -> Result<Self, redis::RedisError> {
         let client = redis::Client::open(addr)?;
         let conn = client.get_connection()?;
         info!("Connected with server {}", addr);
-        Ok(CacheServer {
+        Ok(RedisServer {
             conn
         })
     }
-    pub async fn request_file(&self, uid: FileUid) -> Option<NamedFile> {
-            /* [DEBUG USE] "data/" is tmp dummy directory */
-            NamedFile::open(Path::new("debug_data/").join(uid.file_name)).await.ok()
-        } 
-        /* [TODO] check if <uid> file exist on local disk */
-
-        /* [TODO] if <uid> doesn't exist, fetch from cloud storage */
->>>>>>> 6b1fa98f
+    pub async fn get_file(&self, uid: FileUid) -> Option<PathBuf> {
+        Some(PathBuf::from("/data/foo.txt"))        
+    } 
+    pub async fn set_file(&self, uid: FileUid, loc: PathBuf) -> Result<(), ()> {
+        Ok(())
+    }
 }