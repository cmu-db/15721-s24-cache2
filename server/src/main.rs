--- conflicted
+++ resolved
@@ -1,7 +1,6 @@
 #[macro_use] extern crate rocket;
 
 use rocket::fs::NamedFile;
-<<<<<<< HEAD
 use rocket::http::Status;
 use rocket::response::status;
 use rocket::State;
@@ -10,10 +9,7 @@
 use tokio::sync::Mutex;
 
 mod cache;
-use cache::DiskCache;
-=======
-use rocket::State;
->>>>>>> 6b1fa98f
+use cache::{DiskCache, FileUid, RedisServer};
 
 #[get("/")]
 fn health_check() -> &'static str {
@@ -21,14 +17,14 @@
 }
 
 #[get("/s3/<path..>")]
-<<<<<<< HEAD
 async fn get_file(
     path: PathBuf,
     cache: &State<Arc<Mutex<DiskCache>>>,
+    redis: &State<RedisServer>
 ) -> Result<NamedFile, status::Custom<&'static str>> {
-    match DiskCache::get_file(cache.inner().clone(), &path).await {
-        Some(file) => Ok(file),
-        None => Err(status::Custom(Status::NotFound, "File not found")),
+    match redis.get_file(path.into_os_string().into_string().unwrap()).await {
+        Some(path) => DiskCache::get_file(cache.inner().clone(), &path).await.ok_or(status::Custom(Status::NotFound, "File not found")),
+        None => Err(status::Custom(Status::NotFound, "File not found"))
     }
 }
 
@@ -49,25 +45,10 @@
 
 #[launch]
 fn rocket() -> _ {
+    let redis_server = cache::RedisServer::new("redis://127.0.0.1:6739").unwrap();
     let cache_manager = DiskCache::new(PathBuf::from("cache/"), 3); // use 3 for testing
     rocket::build()
         .manage(cache_manager)
+        .manage(redis_server)
         .mount("/", routes![health_check, get_file, cache_stats, set_cache_size])
 }
-=======
-async fn get_file(path: PathBuf, cache_server: &State<cache::CacheServer>) -> Option<NamedFile> {
-    let uid = cache::FileUid::from_path(path);
-    cache_server.request_file(uid).await
-}
-
-#[rocket::main]
-async fn main() -> Result<(), rocket::Error> {
-    let cache_server = cache::CacheServer::new("redis://127.0.0.1:6739").unwrap();
-    let _rocket = rocket::build()
-        .manage(cache_server)
-        .mount("/", routes![health_check, get_file])
-        .launch()
-        .await?;
-    Ok(())
-}
->>>>>>> 6b1fa98f
