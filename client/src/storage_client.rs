--- conflicted
+++ resolved
@@ -211,19 +211,11 @@
         let mut local_path = StorageClientImpl::local_cache_path();
         // print curr time
         let start = std::time::Instant::now();
-<<<<<<< HEAD
-        local_path.push_str(&file_path);
-        // println!(
-        //     "read_pqt_all_sync Reading from local_path: {:?}",
-        //     local_path
-        // );
-=======
         local_path.push_str(file_path);
         print!(
             "read_pqt_all_sync Reading from local_path: {:?}",
             local_path
         );
->>>>>>> 9a317a13
         let file = File::open(local_path)?;
         let builder = ParquetRecordBatchReaderBuilder::try_new(file)?;
         let mut reader = builder.build()?;
